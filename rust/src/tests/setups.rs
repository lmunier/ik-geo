--- conflicted
+++ resolved
@@ -70,27 +70,7 @@
     theta1: f64,
     theta2: f64,
 }
-<<<<<<< HEAD
-=======
-pub struct Subproblem3Setup {
-    p1: Vector3<f64>,
-    p2: Vector3<f64>,
-    k: Vector3<f64>,
-    d: f64,
-
-    theta: SolutionSet2<f64>,
-}
-
-pub struct Subproblem4Setup {
-    h: Vector3<f64>,
-    p: Vector3<f64>,
-    k: Vector3<f64>,
-    d: f64,
-
-    theta: SolutionSet2<f64>,
-}
-
->>>>>>> 052423a9
+
 pub struct Subproblem3Setup {
     p1: Vector3<f64>,
     p2: Vector3<f64>,
@@ -506,7 +486,6 @@
     fn name(&self) -> &'static str {
         "Subproblem 4"
     }
-<<<<<<< HEAD
 }
 
 impl Setup for Subproblem5Setup {
@@ -567,6 +546,4 @@
     fn name(&self) -> &'static str {
         "Subproblem 5"
     }
-=======
->>>>>>> 052423a9
 }